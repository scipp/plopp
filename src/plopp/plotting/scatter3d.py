# SPDX-License-Identifier: BSD-3-Clause
# Copyright (c) 2023 Scipp contributors (https://github.com/scipp)

import uuid
from functools import partial
from typing import Dict, Literal, Optional, Tuple, Union

import scipp as sc

from ..core.typing import PlottableMulti
from ..graphics import Camera
from .common import check_not_binned, from_compatible_lib, input_to_nodes


<<<<<<< HEAD
def _preprocess_scatter(obj, x, y, z, pos, name=None):
=======
def _to_variable(
    var: Union[str, sc.Variable], coords: Dict[str, sc.Variable]
) -> sc.Variable:
    return coords[var] if isinstance(var, str) else var


def _preprocess_scatter(
    obj: PlottableMulti,
    x: Union[str, sc.Variable],
    y: Union[str, sc.Variable],
    z: Union[str, sc.Variable],
    pos: Union[str, sc.Variable],
    name: Optional[str] = None,
) -> sc.DataArray:
>>>>>>> abac0a1a
    da = from_compatible_lib(obj)
    check_not_binned(da)

    if pos is not None:
        if isinstance(pos, str):
            pos = da.coords[pos]
        coords = {
            x: pos.fields.x,
            y: pos.fields.y,
            z: pos.fields.z,
        }
    else:
        coords = {k: da.coords[k] for k in (x, y, z)}

    out = sc.DataArray(data=da.data, masks=da.masks, coords=coords)
    if out.ndim != 1:
        out = out.flatten(to=uuid.uuid4().hex)
    if name is not None:
        out.name = name
    return out


def scatter3d(
    obj: PlottableMulti,
    *,
    x: str = 'x',
    y: str = 'y',
    z: str = 'z',
    pos: str = None,
    figsize: Tuple[int, int] = (600, 400),
    norm: Literal['linear', 'log'] = 'linear',
    title: str = None,
    vmin: Union[sc.Variable, int, float] = None,
    vmax: Union[sc.Variable, int, float] = None,
    cmap: str = 'viridis',
    camera: Optional[Camera] = None,
    **kwargs,
):
    """Make a three-dimensional scatter plot.

    To specify the positions of the scatter points, you can use:

    - a single coordinate inside the supplied data array that has dtype ``vector3``
      (use the ``pos`` parameter to specify the name of the coordinate).
    - three coordinates from the data array, whose names are specified using the
      ``x``, ``y``, and ``z`` arguments.

    Note that if ``pos`` is used, ``x``, ``y``, and ``z`` must all be ``None``.

    Parameters
    ----------
    obj:
        The data array containing the data and the coordinates.
    x:
        The name of the coordinate that is to be used for the X positions.
    y:
        The name of the coordinate that is to be used for the Y positions.
    z:
        The name of the coordinate that is to be used for the Z positions.
    pos:
        The name of the vector coordinate that is to be used for the positions.
    norm:
        Set to ``'log'`` for a logarithmic colorscale.
    figsize:
        The size of the 3d rendering area, in pixels: ``(width, height)``.
    title:
        The figure title.
    vmin:
        Lower bound for the colorscale.
    vmax:
        Upper bound for the colorscale.
    cmap:
        The name of the colormap.
    camera:
        Initial camera configuration (position, target).

    Returns
    -------
    :
        A three-dimensional interactive scatter plot.
    """
    from ..graphics import figure3d
    from ..widgets import Box, ToggleTool, TriCutTool

    if 'ax' in kwargs:
        raise ValueError(
            'Keyword "ax" detected. Embedding 3D scatter plots inside Matplotlib axes '
            'is not supported. See '
            'https://scipp.github.io/plopp/customization/subplots.html#FAQ:-subplots-with-3D-scatter-plots'  # noqa: E501
        )

    nodes = input_to_nodes(
        obj, processor=partial(_preprocess_scatter, x=x, y=y, z=z, pos=pos)
    )

    fig = figure3d(
        *nodes,
        x=x,
        y=y,
        z=z,
        figsize=figsize,
        norm=norm,
        title=title,
        vmin=vmin,
        vmax=vmax,
        cmap=cmap,
        camera=camera,
        **kwargs,
    )
    tri_cutter = TriCutTool(fig)
    fig.toolbar['cut3d'] = ToggleTool(
        callback=tri_cutter.toggle_visibility,
        icon='cube',
        tooltip='Hide/show spatial cutting tool',
    )
    return Box([fig, tri_cutter])<|MERGE_RESOLUTION|>--- conflicted
+++ resolved
@@ -12,15 +12,6 @@
 from .common import check_not_binned, from_compatible_lib, input_to_nodes
 
 
-<<<<<<< HEAD
-def _preprocess_scatter(obj, x, y, z, pos, name=None):
-=======
-def _to_variable(
-    var: Union[str, sc.Variable], coords: Dict[str, sc.Variable]
-) -> sc.Variable:
-    return coords[var] if isinstance(var, str) else var
-
-
 def _preprocess_scatter(
     obj: PlottableMulti,
     x: Union[str, sc.Variable],
@@ -29,7 +20,6 @@
     pos: Union[str, sc.Variable],
     name: Optional[str] = None,
 ) -> sc.DataArray:
->>>>>>> abac0a1a
     da = from_compatible_lib(obj)
     check_not_binned(da)
 
