--- conflicted
+++ resolved
@@ -95,13 +95,8 @@
     :
         A three-dimensional interactive scatter plot.
     """
-<<<<<<< HEAD
-    from ..graphics import figure3d
+    from ..graphics import scatter3dfigure
     from ..widgets import ClippingPlanes, ToggleTool
-=======
-    from ..graphics import scatter3dfigure
-    from ..widgets import Box, ToggleTool, TriCutTool
->>>>>>> ea5c7600
 
     if 'ax' in kwargs:
         raise ValueError(
