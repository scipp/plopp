# SPDX-License-Identifier: BSD-3-Clause
# Copyright (c) 2024 Scipp contributors (https://github.com/scipp)
# ruff: noqa: E402, F401

import importlib.metadata

try:
    __version__ = importlib.metadata.version(__package__ or __name__)
except importlib.metadata.PackageNotFoundError:
    __version__ = "0.0.0"

from .backends import BackendManager

backends = BackendManager()

from . import data
from .core import Node, View, node, show_graph, widget_node
from .graphics import (
    Camera,
    imagefigure,
    linefigure,
    scatter3dfigure,
    scatterfigure,
    tiled,
)
<<<<<<< HEAD
from .plotting import inspector, plot, scatter, scatter3d, slicer, superplot, xyplot
from .utils import to_dict
=======
from .plotting import (
    inspector,
    mesh3d,
    plot,
    scatter,
    scatter3d,
    slicer,
    superplot,
    xyplot,
)
>>>>>>> aaee53a1

del importlib


def show() -> None:
    """
    A function to display all the currently opened figures (note that this only applies
    to the figures created via the Matplotlib backend).
    See https://matplotlib.org/stable/api/_as_gen/matplotlib.pyplot.show.html for more
    details.
    """
    import matplotlib.pyplot as plt

    plt.show()


__all__ = [
    'Camera',
    'Node',
    'View',
    'backends',
    'data',
    'imagefigure',
    'inspector',
    'linefigure',
    'node',
    'mesh3d',
    'plot',
    'scatter',
    'scatterfigure',
    'scatter3d',
    'scatter3dfigure',
    'show',
    'show_graph',
    'slicer',
    'superplot',
    'tiled',
    'to_dict',
    'widget_node',
    'xyplot',
]<|MERGE_RESOLUTION|>--- conflicted
+++ resolved
@@ -23,10 +23,6 @@
     scatterfigure,
     tiled,
 )
-<<<<<<< HEAD
-from .plotting import inspector, plot, scatter, scatter3d, slicer, superplot, xyplot
-from .utils import to_dict
-=======
 from .plotting import (
     inspector,
     mesh3d,
@@ -37,7 +33,7 @@
     superplot,
     xyplot,
 )
->>>>>>> aaee53a1
+from .utils import to_dict
 
 del importlib
 
