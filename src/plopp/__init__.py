# SPDX-License-Identifier: BSD-3-Clause
# Copyright (c) 2022 Scipp contributors (https://github.com/scipp)

# flake8: noqa E402, F401

import importlib.metadata
try:
    __version__ = importlib.metadata.version(__package__ or __name__)
except importlib.metadata.PackageNotFoundError:
    __version__ = "0.0.0"

import matplotlib.pyplot as plt

plt.ioff()

from .graph import show_graph
from .plot import Plot
from .model import Node, node, input_node
<<<<<<< HEAD
from .figure import Figure
=======
from .figure import figure
>>>>>>> 813449c4
from .wrappers import plot

from . import data
from . import widgets


def patch_scipp():
    """
    Running this replaces the `plot` function from Scipp with the plopp `plot` wrapper.
    This patches the Variable, DataArray, Dataset classes, as well as the main `plot`
    function in the Scipp module.
    """
    import scipp as sc
    setattr(sc.Variable, 'plot', plot)
    setattr(sc.DataArray, 'plot', plot)
    setattr(sc.Dataset, 'plot', plot)
    setattr(sc, 'plot', plot)<|MERGE_RESOLUTION|>--- conflicted
+++ resolved
@@ -16,11 +16,7 @@
 from .graph import show_graph
 from .plot import Plot
 from .model import Node, node, input_node
-<<<<<<< HEAD
-from .figure import Figure
-=======
 from .figure import figure
->>>>>>> 813449c4
 from .wrappers import plot
 
 from . import data
