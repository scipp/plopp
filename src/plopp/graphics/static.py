--- conflicted
+++ resolved
@@ -2,13 +2,9 @@
 # Copyright (c) 2022 Scipp contributors (https://github.com/scipp)
 
 from .fig import Figure
-<<<<<<< HEAD
 from .fig1d import Figure1d
 from .fig2d import Figure2d
-from .io import fig_to_bytes
-=======
 from .utils import fig_to_bytes
->>>>>>> b6fd4716
 
 
 class Static:
@@ -19,7 +15,7 @@
         """
         return {
             'text/plain': 'Figure',
-            'image/svg+xml': self.canvas.to_bytes(form='svg').decode()
+            'image/svg+xml': fig_to_bytes(self.canvas.fig, form='svg').decode()
         }
 
     def to_widget(self):
