--- conflicted
+++ resolved
@@ -125,15 +125,10 @@
         **kwargs
     }
     if isinstance(obj, (dict, Dataset)):
-<<<<<<< HEAD
         nodes = [
             input_node(_preprocess(item, crop=crop, name=name))
             for name, item in obj.items()
         ]
-        return Figure(*nodes, **all_args)
-=======
-        nodes = [input_node(_preprocess(item, crop=crop)) for item in obj.values()]
         return figure(*nodes, **all_args)
->>>>>>> 813449c4
     else:
         return figure(input_node(_preprocess(obj, crop=crop)), **all_args)