# SPDX-License-Identifier: BSD-3-Clause
# Copyright (c) 2023 Scipp contributors (https://github.com/scipp)

import uuid
from typing import Literal

import numpy as np
import scipp as sc
from matplotlib.lines import Line2D

from ...core.utils import merge_masks
from ...graphics.bbox import BoundingBox, axis_bounds
from ...graphics.colormapper import ColorMapper
from ..common import check_ndim
from .canvas import Canvas
from .utils import parse_dicts_in_kwargs


class Scatter:
    """
    Artist to represent a two-dimensional scatter plot.

    Parameters
    ----------
    canvas:
        The canvas that will display the scatter plot.
    data:
        The initial data to create the line from.
    x:
        The name of the coordinate that is to be used for the X positions.
    y:
        The name of the coordinate that is to be used for the Y positions.
    uid:
        The unique identifier of the artist. If None, a random UUID is generated.
    size:
        The size of the markers.
    color:
        The color of the markers (this is ignored if a colorbar is used).
    artist_number:
        Number of the artist (can be used to set the color of the artist).
    colormapper:
        The colormapper to use for the scatter plot.
    mask_color:
        The color of the masked points.
    cbar:
        Whether to use a colorbar.
    """

    def __init__(
        self,
        canvas: Canvas,
        data: sc.DataArray,
        x: str = 'x',
        y: str = 'y',
<<<<<<< HEAD
        uid: str | None = None,
        size: str | None = None,
=======
        size: str | float | None = None,
>>>>>>> 70ad8038
        artist_number: int = 0,
        colormapper: ColorMapper | None = None,
        mask_color: str = 'black',
        cbar: bool = False,
        **kwargs,
    ):
        check_ndim(data, ndim=1, origin='Scatter')
        self.uid = uid if uid is not None else uuid.uuid4().hex
        self._canvas = canvas
        self._ax = self._canvas.ax
        self._data = data
        self._x = x
        self._y = y
        self._size = size
        self._colormapper = colormapper
        # Because all keyword arguments from the figure are forwarded to both the canvas
        # and the line, we need to remove the arguments that belong to the canvas.
        kwargs.pop('ax', None)
        if 's' in kwargs:
            raise ValueError("Use 'size' instead of 's' for scatter plot.")

        scatter_kwargs = parse_dicts_in_kwargs(kwargs, name=data.name)

        self.label = data.name if not cbar else None
        self._unit = self._data.unit
        self._id = uuid.uuid4().hex

        markers = list(Line2D.markers.keys())
        default_plot_style = {
            'marker': markers[(artist_number + 2) % len(markers)],
        }
        if not cbar:
            default_plot_style['color'] = f'C{artist_number}'

        merged_kwargs = {**default_plot_style, **scatter_kwargs}
        marker_size = (
            self._data.coords[self._size].values
            if isinstance(self._size, str)
            else self._size
        )

        self._scatter = self._ax.scatter(
            self._data.coords[self._x].values,
            self._data.coords[self._y].values,
            s=marker_size,
            label=self.label,
            **merged_kwargs,
        )
        if self._colormapper is not None:
            self._colormapper.add_artist(self.uid, self)
            self._scatter.set_array(None)

        xmask = self._data.coords[self._x].values.copy()
        ymask = self._data.coords[self._y].values.copy()
        visible_mask = False
        if self._data.masks:
            not_one_mask = ~merge_masks(self._data.masks).values
            xmask[not_one_mask] = np.nan
            ymask[not_one_mask] = np.nan
            visible_mask = True
        self._mask = self._ax.scatter(
            xmask,
            ymask,
            s=marker_size,
            marker=merged_kwargs['marker'],
            edgecolors=mask_color,
            facecolor="None",
            linewidth=3.0,
            zorder=self._scatter.get_zorder() + 1,
            visible=visible_mask,
        )

    def notify_artist(self, message: str) -> None:
        """
        Receive notification from the colormapper that its state has changed.
        We thus need to update the colors of the points.

        Parameters
        ----------
        message:
            The message from the colormapper.
        """
        self._update_colors()

    def _update_colors(self):
        """
        Update the colors of the scatter points.
        """
        self._scatter.set_facecolors(self._colormapper.rgba(self.data))

    def update(self, new_values: sc.DataArray):
        """
        Update the x and y positions of the data points from new data.

        Parameters
        ----------
        new_values:
            New data to update the line values, masks, errorbars from.
        """
        check_ndim(new_values, ndim=1, origin='Scatter')
        self._data = new_values
        self._scatter.set_offsets(
            np.stack(
                [self._data.coords[self._x].values, self._data.coords[self._y].values],
                axis=1,
            )
        )
        if isinstance(self._size, str):
            self._scatter.set_sizes(self._data.coords[self._size].values)
        if self._colormapper is not None:
            self._update_colors()

    def remove(self):
        """
        Remove the scatter and mask artists from the canvas.
        """
        self._scatter.remove()
        self._mask.remove()
        if self._colormapper is not None:
            self._colormapper.remove_artist(self.uid)

    @property
    def data(self):
        """ """
        return self._data

    def bbox(self, xscale: Literal['linear', 'log'], yscale: Literal['linear', 'log']):
        """
        The bounding box of the scatter points.
        """
        scatter_x = self._data.coords[self._x]
        scatter_y = self._data.coords[self._y]
        return BoundingBox(
            **{**axis_bounds(('xmin', 'xmax'), scatter_x, xscale, pad=True)},
            **{**axis_bounds(('ymin', 'ymax'), scatter_y, yscale, pad=True)},
        )<|MERGE_RESOLUTION|>--- conflicted
+++ resolved
@@ -52,12 +52,8 @@
         data: sc.DataArray,
         x: str = 'x',
         y: str = 'y',
-<<<<<<< HEAD
         uid: str | None = None,
-        size: str | None = None,
-=======
         size: str | float | None = None,
->>>>>>> 70ad8038
         artist_number: int = 0,
         colormapper: ColorMapper | None = None,
         mask_color: str = 'black',
