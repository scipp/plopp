# SPDX-License-Identifier: BSD-3-Clause
# Copyright (c) 2023 Scipp contributors (https://github.com/scipp)

import warnings
from typing import Literal

import matplotlib.pyplot as plt
import numpy as np
import scipp as sc
from matplotlib import dates as mdates
from mpl_toolkits.axes_grid1 import make_axes_locatable

from ...core.utils import maybe_variable_to_number, scalar_to_string
from ...graphics.bbox import BoundingBox
from .utils import fig_to_bytes, is_sphinx_build, make_figure, make_legend


def _cursor_value_to_variable(x: float, dtype: sc.DType, unit: str) -> sc.Variable:
    if dtype == sc.DType.datetime64:
        # Annoying chain of conversion but matplotlib has its own way of converting
        # dates to numbers (number of days since epoch), and num2date returns a python
        # datetime object, while scipp expects a numpy datetime64.
        return sc.scalar(np.datetime64(mdates.num2date(x).replace(tzinfo=None))).to(
            unit=unit
        )
    return sc.scalar(x, unit=unit)


def _cursor_formatter(x: float, dtype: sc.DType, unit: str) -> str:
    if dtype == sc.DType.datetime64:
        return mdates.num2date(x).replace(tzinfo=None).isoformat()
    return scalar_to_string(sc.scalar(x, unit=unit))


def _maybe_trim_polar_limits(
    axis_type: str, limits: tuple[float, float]
) -> tuple[float, float]:
    """
    If the axes are polar, trim the limits of the polar plot to be within the range
    [0, 2π].

    Parameters
    ----------
    axis_type:
        The type of the axis. If this is not 'polar', the limits are returned as is.
    limits:
        The limits of the axis.
    """
    if axis_type != 'polar':
        return limits
    return tuple(np.clip(limits, 0, 2 * np.pi))


class Canvas:
    """
    Matplotlib-based canvas used to render 2D graphics.
    It provides a figure and some axes, as well as functions for controlling the zoom,
    panning, and the scale of the axes.

    Parameters
    ----------
    ax:
        If supplied, use these axes to create the figure. If none are supplied, the
        canvas will create its own axes.
    cax:
        If supplied, use these axes for the colorbar. If none are supplied, and a
        colorbar is required, the canvas will create its own axes.
    figsize:
        The width and height of the figure, in inches.
    title:
        The title to be placed above the figure.
    grid:
        Display the figure grid if ``True``.
    user_vmin:
        The minimum value for the y axis (1d plots only).
    user_vmax:
        The maximum value for the y axis (1d plots only).
    aspect:
        The aspect ratio for the axes.
    cbar:
        Add axes to host a colorbar if ``True``.
    legend:
        Show legend if ``True``. If ``legend`` is a tuple, it should contain the
        ``(x, y)`` coordinates of the legend's anchor point in axes coordinates.
    """

    def __init__(
        self,
        ax: plt.Axes = None,
        cax: plt.Axes = None,
        figsize: tuple[float, float] | None = None,
        title: str | None = None,
        grid: bool = False,
        user_vmin: sc.Variable | float = None,
        user_vmax: sc.Variable | float = None,
        aspect: Literal['auto', 'equal', None] = None,
        cbar: bool = False,
        legend: bool | tuple[float, float] = True,
        **ignored,
    ):
        # Note on the `**ignored`` keyword arguments: the figure which owns the canvas
        # creates both the canvas and an artist object (Line or Image). The figure
        # accepts keyword arguments, and has to somehow forward them to the canvas and
        # the artist. Since the figure has no detailed knowledge of the underlying
        # backend that implements the canvas, it cannot have specific arguments (such
        # as `ax` for specifying Matplotlib axes).
        # Instead, we forward all the kwargs from the figure to both the canvas and the
        # artist, and filter out the artist kwargs with `**ignored`.

        self.fig = None
        self.ax = ax
        self.cax = cax
        self.bbox = BoundingBox()
        self._user_vmin = user_vmin
        self._user_vmax = user_vmax
        self.units = {}
        self.dims = {}
        self._legend = legend

        if self.ax is None:
            self.fig = make_figure(figsize=(6.0, 4.0) if figsize is None else figsize)
            self.ax = self.fig.add_subplot()
            if self.is_widget():
                self.fig.canvas.toolbar_visible = False
                self.fig.canvas.header_visible = False
        else:
            self.fig = self.ax.get_figure()
        if aspect is not None:
            self.ax.set_aspect(aspect)

        if cbar and (self.cax is None):
            if self.ax.name == 'polar':
                bounds = self.ax.get_position().bounds
                self.cax = self.fig.add_axes(
                    [bounds[0] + bounds[2] + 0.1, 0.1, 0.03, 0.8]
                )
            else:
                divider = make_axes_locatable(self.ax)
                self.cax = divider.append_axes("right", "4%", pad="5%")

        self.ax.grid(grid)
        if title:
            self.ax.set_title(title)
        self._coord_formatters = []

    def is_widget(self):
        return hasattr(self.fig.canvas, "on_widget_constructed")

    def to_image(self):
        """
        Convert the underlying Matplotlib figure to an image widget from ``ipywidgets``.
        """
        from ipywidgets import Image

        return Image(value=fig_to_bytes(self.fig), format='png')

    def to_widget(self):
        from ipywidgets import VBox

        if self.is_widget() and not is_sphinx_build():
<<<<<<< HEAD
            with warnings.catch_warnings():
                warnings.simplefilter("ignore")
                self.fig.tight_layout()
=======
            try:
                with warnings.catch_warnings():
                    warnings.simplefilter("ignore")
                    self.fig.tight_layout()
            except RuntimeError:
                pass
>>>>>>> 43e00a88
            # The Matplotlib canvas tries to fill the entire width of the output cell,
            # which can add unnecessary whitespace between it and other widgets. To
            # prevent this, we wrap the canvas in a VBox, which seems to help.
            return VBox([self.fig.canvas])
        return self.to_image()

    def draw(self):
        """
        Make a draw call to the underlying figure.
        """
        self.fig.canvas.draw_idle()

    def update_legend(self):
        """
        Update the legend on the canvas.
        """
        if self._legend:
            handles, labels = self.ax.get_legend_handles_labels()
            if len(handles) > 1:
                self.ax.legend(handles, labels, **make_legend(self._legend))
            elif (leg := self.ax.get_legend()) is not None:
                leg.remove()

    def save(self, filename: str, **kwargs):
        """
        Save the figure to file.
        The default directory for writing the file is the same as the
        directory where the script or notebook is running.

        Parameters
        ----------
        filename:
            Name of the output file. Possible file extensions are ``.jpg``, ``.png``,
            ``.svg``, and ``.pdf``.
        """
        self.fig.savefig(filename, **{**{'bbox_inches': 'tight'}, **kwargs})

    def show(self):
        """
        Make a call to Matplotlib's underlying ``show`` function.
        """
        self.fig.show()

    def set_axes(self, dims, units, dtypes):
        """
        Set the axes dimensions and units.

        Parameters
        ----------
        dims:
            The dimensions of the data.
        units:
            The units of the data.
        dtypes:
            The data types of the data.
        """
        self.units = units
        self.dims = dims
        self.dtypes = dtypes
        self._cursor_x_prefix = ''
        self._cursor_y_prefix = ''
        if 'y' in self.dims:
            self._cursor_x_prefix = self.dims['x'] + '='
            self._cursor_y_prefix = self.dims['y'] + '='
        self.ax.format_coord = self.format_coord
        key = 'y' if 'y' in self.units else 'data'
        self.bbox = BoundingBox(
            ymin=maybe_variable_to_number(self._user_vmin, unit=self.units[key]),
            ymax=maybe_variable_to_number(self._user_vmax, unit=self.units[key]),
        )

    def register_format_coord(self, formatter):
        """
        Register a custom axis formatter for the x-axis.
        """
        self._coord_formatters.append(formatter)

    def format_coord(self, x: float, y: float) -> str:
        """
        Format the coordinates of the mouse pointer to show the value of the
        data at that point.

        Parameters
        ----------
        x:
            The x coordinate of the mouse pointer.
        y:
            The y coordinate of the mouse pointer.
        """
        xstr = _cursor_formatter(x, self.dtypes['x'], self.units['x'])
        key = 'y' if 'y' in self.dtypes else 'data'
        ystr = _cursor_formatter(y, self.dtypes[key], self.units[key])
        out = f"({self._cursor_x_prefix}{xstr}, {self._cursor_y_prefix}{ystr})"
        if not self._coord_formatters:
            return out
        xpos = (
            self.dims['x'],
            _cursor_value_to_variable(x, self.dtypes['x'], self.units['x']),
        )
        ypos = (
            (
                self.dims['y'],
                _cursor_value_to_variable(y, self.dtypes['y'], self.units['y']),
            )
            if 'y' in self.dims
            else None
        )
        extra = [formatter(xpos, ypos) for formatter in self._coord_formatters]
        extra = [e for e in extra if e is not None]
        if extra:
            out += ": {" + ", ".join(extra) + "}"
        return out

    @property
    def empty(self) -> bool:
        """
        Check if the canvas is empty.
        """
        return not self.dims

    @property
    def title(self) -> str:
        """
        Get or set the title of the plot.
        """
        return self.ax.get_title()

    @title.setter
    def title(self, text: str):
        self.ax.set_title(text)

    @property
    def xlabel(self) -> str:
        """
        Get or set the label of the x-axis.
        """
        return self.ax.get_xlabel()

    @xlabel.setter
    def xlabel(self, lab: str):
        self.ax.set_xlabel(lab)

    @property
    def ylabel(self) -> str:
        """
        Get or set the label of the y-axis.
        """
        return self.ax.get_ylabel()

    @ylabel.setter
    def ylabel(self, lab: str):
        self.ax.set_ylabel(lab)

    @property
    def cblabel(self) -> str:
        """
        Get or set the label of the colorbar.
        """
        return self.cax.get_ylabel()

    @cblabel.setter
    def cblabel(self, lab: str):
        self.cax.set_ylabel(lab)

    @property
    def xscale(self) -> Literal['linear', 'log']:
        """
        Get or set the scale of the x-axis ('linear' or 'log').
        """
        return self.ax.get_xscale()

    @xscale.setter
    def xscale(self, scale: Literal['linear', 'log']):
        self.ax.set_xscale(scale)

    @property
    def yscale(self) -> Literal['linear', 'log']:
        """
        Get or set the scale of the y-axis ('linear' or 'log').
        """
        return self.ax.get_yscale()

    @yscale.setter
    def yscale(self, scale: Literal['linear', 'log']):
        self.ax.set_yscale(scale)

    @property
    def xmin(self) -> float:
        """
        Get or set the lower (left) bound of the x-axis.
        """
        return self.ax.get_xlim()[0]

    @xmin.setter
    def xmin(self, value: float):
        self.ax.set_xlim(
            _maybe_trim_polar_limits(axis_type=self.ax.name, limits=(value, self.xmax))
        )

    @property
    def xmax(self) -> float:
        """
        Get or set the upper (right) bound of the x-axis.
        """
        return self.ax.get_xlim()[1]

    @xmax.setter
    def xmax(self, value: float):
        self.ax.set_xlim(
            _maybe_trim_polar_limits(axis_type=self.ax.name, limits=(self.xmin, value))
        )

    @property
    def xrange(self) -> tuple[float, float]:
        """
        Get or set the range/limits of the x-axis.
        """
        return self.ax.get_xlim()

    @xrange.setter
    def xrange(self, value: tuple[float, float]):
        self.ax.set_xlim(_maybe_trim_polar_limits(axis_type=self.ax.name, limits=value))

    @property
    def ymin(self) -> float:
        """
        Get or set the lower (bottom) bound of the y-axis.
        """
        return self.ax.get_ylim()[0]

    @ymin.setter
    def ymin(self, value: float):
        self.ax.set_ylim(value, self.ymax)

    @property
    def ymax(self) -> float:
        """
        Get or set the upper (top) bound of the y-axis.
        """
        return self.ax.get_ylim()[1]

    @ymax.setter
    def ymax(self, value: float):
        self.ax.set_ylim(self.ymin, value)

    @property
    def yrange(self) -> tuple[float, float]:
        """
        Get or set the range/limits of the y-axis.
        """
        return self.ax.get_ylim()

    @yrange.setter
    def yrange(self, value: tuple[float, float]):
        self.ax.set_ylim(value)

    @property
    def grid(self) -> bool:
        """
        Get or set the visibility of the grid.
        """
        return self.ax.axes.get_xgridlines()[0].get_visible()

    @grid.setter
    def grid(self, visible: bool):
        self.ax.grid(visible)

    def reset_mode(self):
        """
        Reset the Matplotlib toolbar mode to nothing, to disable all Zoom/Pan tools.
        """
        if self.fig.canvas.toolbar.mode == 'zoom rect':
            self.zoom()
        elif self.fig.canvas.toolbar.mode == 'pan/zoom':
            self.pan()

    def zoom(self):
        """
        Activate the underlying Matplotlib zoom tool.
        """
        self.fig.canvas.toolbar.zoom()

    def pan(self):
        """
        Activate the underlying Matplotlib pan tool.
        """
        self.fig.canvas.toolbar.pan()

    def panzoom(self, value: Literal['pan', 'zoom', None]):
        """
        Activate or deactivate the pan or zoom tool, depending on the input value.
        """
        if value == 'zoom':
            self.zoom()
        elif value == 'pan':
            self.pan()
        elif value is None:
            self.reset_mode()

    def download_figure(self):
        """
        Save the figure to a PNG file via a pop-up dialog.
        """
        self.fig.canvas.toolbar.save_figure()

    def logx(self):
        """
        Toggle the scale between ``linear`` and ``log`` along the horizontal axis.
        """
        self.xscale = 'log' if self.xscale == 'linear' else 'linear'

    def logy(self):
        """
        Toggle the scale between ``linear`` and ``log`` along the vertical axis.
        """
        self.yscale = 'log' if self.yscale == 'linear' else 'linear'<|MERGE_RESOLUTION|>--- conflicted
+++ resolved
@@ -158,18 +158,12 @@
         from ipywidgets import VBox
 
         if self.is_widget() and not is_sphinx_build():
-<<<<<<< HEAD
-            with warnings.catch_warnings():
-                warnings.simplefilter("ignore")
-                self.fig.tight_layout()
-=======
             try:
                 with warnings.catch_warnings():
                     warnings.simplefilter("ignore")
                     self.fig.tight_layout()
             except RuntimeError:
                 pass
->>>>>>> 43e00a88
             # The Matplotlib canvas tries to fill the entire width of the output cell,
             # which can add unnecessary whitespace between it and other widgets. To
             # prevent this, we wrap the canvas in a VBox, which seems to help.
