--- conflicted
+++ resolved
@@ -1,12 +1,7 @@
 # SPDX-License-Identifier: BSD-3-Clause
 # Copyright (c) 2022 Scipp contributors (https://github.com/scipp)
 
-<<<<<<< HEAD
 from .styling import BUTTON_LAYOUT
-=======
-import ipywidgets as ipw
-from typing import Callable
->>>>>>> b005b527
 
 import ipywidgets as ipw
 from typing import Callable
@@ -19,11 +14,7 @@
         """
         Create a new button with a callback that is called when the button is clicked.
         """
-<<<<<<< HEAD
         self.widget = ipw.Button(**{**BUTTON_LAYOUT, **kwargs})
-=======
-        self.widget = ipw.Button(**{**LAYOUT_STYLE, **kwargs})
->>>>>>> b005b527
         self._callback = callback
         self.widget.on_click(self)
 
@@ -40,11 +31,7 @@
         cases, we need to toggle the button color without triggering the callback
         function.
         """
-<<<<<<< HEAD
         self.widget = ipw.Button(**{**BUTTON_LAYOUT, **kwargs})
-=======
-        self.widget = ipw.Button(**{**LAYOUT_STYLE, **kwargs})
->>>>>>> b005b527
         self._callback = callback
         self.widget.on_click(self)
         self._value = value
@@ -97,5 +84,5 @@
                                      value=color,
                                      description='',
                                      layout={'width': "30px"})
-        self.button = ipw.Button(icon='times', **LAYOUT_STYLE)
+        self.button = ipw.Button(icon='times', **BUTTON_LAYOUT)
         super().__init__([self.text, self.color, self.button])