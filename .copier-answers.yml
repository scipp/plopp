# Changes here will be overwritten by Copier; NEVER EDIT MANUALLY
<<<<<<< HEAD
_commit: 259f80d
=======
_commit: d91bf92
>>>>>>> 5876edd0
_src_path: https://github.com/scipp/copier_template.git
description: Visualization library for Scipp
max_python: '3.12'
min_python: '3.9'
namespace_package: ''
nightly_deps: scipp
orgname: scipp
prettyname: Plopp
projectname: plopp
related_projects: Scipp,Scippneutron,Ess
year: 2024<|MERGE_RESOLUTION|>--- conflicted
+++ resolved
@@ -1,9 +1,5 @@
 # Changes here will be overwritten by Copier; NEVER EDIT MANUALLY
-<<<<<<< HEAD
-_commit: 259f80d
-=======
 _commit: d91bf92
->>>>>>> 5876edd0
 _src_path: https://github.com/scipp/copier_template.git
 description: Visualization library for Scipp
 max_python: '3.12'
